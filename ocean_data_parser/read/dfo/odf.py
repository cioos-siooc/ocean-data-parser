--- conflicted
+++ resolved
@@ -6,17 +6,11 @@
 - [Bedford Institude of Ocean Sciences (BIO)](https://www.bio.gc.ca/)
 
 """
-<<<<<<< HEAD
-import logging
-from typing import Union
-
-=======
 
 import logging
 from typing import Union
 
 import xarray
->>>>>>> fee4da52
 from odf_transform.process import odf_to_xarray
 from odf_transform.process import read_config as cioos_odf_config
 
