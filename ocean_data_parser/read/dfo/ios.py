import logging

<<<<<<< HEAD
=======
import xarray
>>>>>>> fee4da52
from cioos_data_transform.IosObsFile import CurFile, GenFile

logger = logging.getLogger(__name__)
HANDLED_DATA_TYPES = ("tob", "drf", "ane", "ubc", "loop", "ctd", "mctd", "bot", "che")


def shell(filename: str) -> xarray.Dataset:
    """Read IOS Shell format to xarray"""
    extension = filename.rsplit(".", 1)[1]
    if extension == "cur":
        fdata = CurFile(filename=filename, debug=False)
    elif extension in HANDLED_DATA_TYPES:
        fdata = GenFile(filename=filename, debug=False)
    else:
        logger.error("Filetype not understood!")

    fdata.add_ios_vocabulary()
    return fdata.to_xarray()<|MERGE_RESOLUTION|>--- conflicted
+++ resolved
@@ -1,9 +1,6 @@
 import logging
 
-<<<<<<< HEAD
-=======
 import xarray
->>>>>>> fee4da52
 from cioos_data_transform.IosObsFile import CurFile, GenFile
 
 logger = logging.getLogger(__name__)
