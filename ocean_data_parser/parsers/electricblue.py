--- conflicted
+++ resolved
@@ -87,14 +87,7 @@
             sep=",",
             header=None,
             names=columns,
-<<<<<<< HEAD
-            converters= {0: lambda x: pd.to_datetime(
-                x + metadata.pop("time_zone"), utc=True
-            )}
- 
-=======
             converters={0: lambda x: pd.to_datetime(x + time_zone, utc=True)},
->>>>>>> 584c6d71
         )
         if len(df) != metadata["samples"]:
             logger.warning(
