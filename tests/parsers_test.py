import unittest
from glob import glob
import xarray as xr
from ocean_data_parser import read

import logging

logging.basicConfig(level=logging.DEBUG)
logger = logging.getLogger()

class PMEParserTests(unittest.TestCase):
    def test_txt_parser(self):
        paths = glob("tests/parsers_test_files/pme")
        read.pme.minidot_txts(paths)


class SeabirdParserTests(unittest.TestCase):
    def test_btl_parser(self):
        paths = glob("tests/parsers_test_files/seabird/*.btl")
        for path in paths:
            read.seabird.btl(path)

    def test_cnv_parser(self):
        paths = glob("tests/parsers_test_files/seabird/*.cnv")
        for path in paths:
            read.seabird.cnv(path)


class VanEssenParserTests(unittest.TestCase):
    def test_mon_parser(self):
        paths = glob("tests/parsers_test_files/van_essen_instruments/ctd_divers/*.MON")
        for path in paths:
            read.van_essen_instruments.mon(path)


class OnsetParserTests(unittest.TestCase):
    def test_csv_parser(self):
        paths = glob("tests/parsers_test_files/onset/**/*.csv")
        for path in paths:
            read.onset.csv(path)


class RBRParserTests(unittest.TestCase):
    def test_reng_parser(self):
        paths = glob("tests/parsers_test_files/rbr/*.txt")
        for path in paths:
            read.rbr.rtext(path)


class SunburstParserTests(unittest.TestCase):
    def test_sunburst_pCO2_parser(self):
        paths = glob("tests/parsers_test_files/sunburst/*pCO2*.txt")
        # Ignore note files
        paths = [path for path in paths if "_notes_" not in path]
        for path in paths:
            read.sunburst.superCO2(path)

    def test_sunburst_pCO2_notes_parser(self):
        paths = glob("tests/parsers_test_files/sunburst/*pCO2_notes*.txt")
        for path in paths:
            read.sunburst.superCO2_notes(path)

<<<<<<< HEAD

class AmundsenParserTests(unittest.TestCase):
    def test_amundsen_int_parser(self):
        """Test conversion of int files to xarray."""
        paths = glob("tests/parsers_test_files/amundsen/**/*.int", recursive=True)
        for path in paths:
            if path.endswith("info.int"):
                continue
            read.amundsen.int_format(path)

    def test_amundsen_int_parser_to_netcdf(self):
        """Test conversion of int files to xarray and netcdf files."""
        paths = glob("tests/parsers_test_files/amundsen/**/*.int", recursive=True)
        for path in paths:
            if path.endswith("info.int"):
                continue
            ds = read.amundsen.int_format(path)
            ds.to_netcdf(f"{path}_test.nc")

    def test_amundsen_trajectory_int_parser_to_netcdf(self):
        """Test conversion of trajectory int files to xarray and netcdf files."""
        paths = glob(
            "tests/parsers_test_files/amundsen/*trajectory/**/*.int", recursive=True
        )
        for path in paths:
            if path.endswith("info.int"):
                continue
            ds = read.amundsen.int_format(path)
            ds.to_netcdf(f"{path}_test.nc")
=======
class NMEAParserTest(unittest.TestCase):
    def test_all_files_in_nmea(self):
        paths = glob("tests/parsers_test_files/nmea/*.*")
        for path in paths:
            read.nmea.file(path)
>>>>>>> 907d14ba
<|MERGE_RESOLUTION|>--- conflicted
+++ resolved
@@ -60,7 +60,13 @@
         for path in paths:
             read.sunburst.superCO2_notes(path)
 
-<<<<<<< HEAD
+class NMEAParserTest(unittest.TestCase):
+    def test_all_files_in_nmea(self):
+        paths = glob("tests/parsers_test_files/nmea/*.*")
+        for path in paths:
+            read.nmea.file(path)
+
+
 
 class AmundsenParserTests(unittest.TestCase):
     def test_amundsen_int_parser(self):
@@ -89,11 +95,4 @@
             if path.endswith("info.int"):
                 continue
             ds = read.amundsen.int_format(path)
-            ds.to_netcdf(f"{path}_test.nc")
-=======
-class NMEAParserTest(unittest.TestCase):
-    def test_all_files_in_nmea(self):
-        paths = glob("tests/parsers_test_files/nmea/*.*")
-        for path in paths:
-            read.nmea.file(path)
->>>>>>> 907d14ba
+            ds.to_netcdf(f"{path}_test.nc")