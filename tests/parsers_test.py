import difflib
import io
import logging
import re
import unittest
from glob import glob

import pandas as pd
import pytest
import xarray as xr

from ocean_data_parser.read import (
    amundsen,
    auto,
    dfo,
    electricblue,
    nmea,
    onset,
    pme,
    rbr,
    seabird,
    star_oddi,
    sunburst,
    utils,
    van_essen_instruments,
<<<<<<< HEAD
    auto,
    utils,
=======
>>>>>>> fc445c48
)

logging.basicConfig(level=logging.DEBUG)
logger = logging.getLogger()


def compare_xarray_datasets(ds1: xr.Dataset, ds2: xr.Dataset, **kwargs) -> list:
    """Compare two xarray.Dataset.info outputs with difflib.unified_diff.

    Args:
        ds1 (xr.Dataset): First dataset
        ds2 (xr.Dataset): Second datset
        **kwargs (optional): difflib.unified_diff **kwargs

    Returns:
        list: List of differences detected by difflib.
    """

    def _get_xarray_dataset_info(ds):
        f = io.StringIO()
        ds.info(f)
        return f.getvalue().split("\n")

    ds1_info = _get_xarray_dataset_info(ds1)
    ds2_info = _get_xarray_dataset_info(ds2)

    return list(difflib.unified_diff(ds1_info, ds2_info, **kwargs))


def compare_test_to_reference_netcdf(test: xr.Dataset, reference: xr.Dataset):
    def standardize_attributes(value):
        if isinstance(value, str):
            value = value.strip()
            if re.match(
                r"\d\d\d\d-\d\d-\d\d(T|\s)\d\d:\d\d:\d\d(\.\d*){0,1}(Z|[+-]\d\d\:\d\d){0,1}$",
                value,
            ):
                value = pd.to_datetime(value)
        return value

    def standardize_dataset(ds):
        ds.attrs = {
            key: standardize_attributes(value) for key, value in ds.attrs.items()
        }
        for var in ds:
            ds[var].attrs = {
                key: standardize_attributes(value)
                for key, value in ds[var].attrs.items()
            }
        return ds

    def ignore_from_attr(attr, expression, placeholder):
        """Replace expression in both reference and test files which are
        expected to be different."""
        reference.attrs[attr] = re.sub(expression, placeholder, reference.attrs[attr])
        test.attrs[attr] = re.sub(expression, placeholder, test.attrs[attr])

    # Drop some expected differences
    # Add placeholders to specific fields in attributes
    ignore_from_attr(
        "history",
        r"cioos_data_trasform.odf_transform V \d+\.\d+.\d+",
        "cioos_data_trasform.odf_transform V VERSION",
    )
    ignore_from_attr(
        "history", r"\d\d\d\d-\d\d-\d\dT\d\d:\d\d:\d\d\.*\d*Z", "TIMESTAMP"
    )
    ignore_from_attr("source", ".*", "source")

    reference.attrs["date_created"] = "TIMESTAMP"
    test.attrs["date_created"] = "TIMESTAMP"

    reference = standardize_dataset(reference)
    test = standardize_dataset(test)

    # Compare only attributes that exist in reference
    test.attrs = {
        attr: value for attr, value in test.attrs.items() if attr in reference.attrs
    }
    for var in test:
        if var not in reference and var in test:
            test = test.drop(var)
            continue
        test[var].attrs = {
            attr: value
            for attr, value in test[var].attrs.items()
            if attr in reference[var].attrs
        }

    for var in test.coords:
        if var not in reference:
            continue
        test[var].attrs = {
            attr: value
            for attr, value in test[var].attrs.items()
            if attr in reference[var].attrs
        }

    if reference.identical(test):
        return []
    differences = compare_xarray_datasets(
        reference, test, fromfile="reference", tofile="test", n=0
    )
    return "Unknown differences" if not differences else differences


class TestCompareDatasets:
    def _get_test_and_reference(self):
        reference_files = glob(
            "tests/parsers_test_files/**/*_reference.nc", recursive=True
        )
        assert reference_files, "Fail to retrieve any reference netcdf file"
        reference = xr.open_dataset(reference_files[0])
        return reference, reference.copy()

    def _compare_datasets(self, ref, test):
        return compare_xarray_datasets(
            ref, test, fromfile="reference", tofile="test", n=0
        )

    def test_compare_test_to_reference_datasets(self):
        reference, test = self._get_test_and_reference()
        reference.attrs["title"] = "This is the reference title"
        test = reference.copy()
        test.attrs["title"] = "This is the test title"
        differences = self._compare_datasets(reference, test)
        assert differences, "Failed to detect any differences"
        assert len(differences) == 5, "Failed to detect the rigth differences"
        assert any(
            "title" in line for line in differences
        ), "Didn't suggest that the title attribute is changed"


class PMEParserTests(unittest.TestCase):
    def test_txt_parser(self):
        paths = glob("tests/parsers_test_files/pme")
        pme.minidot_txts(paths)


class SeabirdParserTests(unittest.TestCase):
    def test_btl_parser(self):
        paths = glob("tests/parsers_test_files/seabird/*.btl")
        for path in paths:
            seabird.btl(path)

    def test_cnv_parser(self):
        paths = glob("tests/parsers_test_files/seabird/*.cnv")
        for path in paths:
            seabird.cnv(path)


class VanEssenParserTests(unittest.TestCase):
    def test_mon_parser(self):
        paths = glob("tests/parsers_test_files/van_essen_instruments/ctd_divers/*.MON")
        for path in paths:
            van_essen_instruments.mon(path)


class OnsetParserTests(unittest.TestCase):
    def test_csv_parser(self):
        paths = glob("tests/parsers_test_files/onset/**/*.csv")
        for path in paths:
            onset.csv(path)


class RBRParserTests(unittest.TestCase):
    def test_reng_parser(self):
        paths = glob("tests/parsers_test_files/rbr/*.txt")
        for path in paths:
            rbr.rtext(path)


class SunburstParserTests(unittest.TestCase):
    def test_sunburst_pCO2_parser(self):
        paths = glob("tests/parsers_test_files/sunburst/*pCO2*.txt")
        # Ignore note files
        paths = [path for path in paths if "_notes_" not in path]
        for path in paths:
            sunburst.superCO2(path)

    def test_sunburst_pCO2_notes_parser(self):
        paths = glob("tests/parsers_test_files/sunburst/*pCO2_notes*.txt")
        for path in paths:
            sunburst.superCO2_notes(path)


class NMEAParserTest(unittest.TestCase):
    def test_all_files_in_nmea(self):
        paths = glob("tests/parsers_test_files/nmea/*.*")
        for path in paths:
            nmea.file(path)


class AmundsenParserTests(unittest.TestCase):
    def test_amundsen_int_parser(self):
        """Test conversion of int files to xarray."""
        paths = glob("tests/parsers_test_files/amundsen/**/*.int", recursive=True)
        for path in paths:
            if path.endswith("info.int"):
                continue
            amundsen.int_format(path)

    def test_amundsen_int_parser_to_netcdf(self):
        """Test conversion of int files to xarray and netcdf files."""
        paths = glob("tests/parsers_test_files/amundsen/**/*.int", recursive=True)
        for path in paths:
            if path.endswith("info.int"):
                continue
            ds = amundsen.int_format(path)
            ds.to_netcdf(f"{path}_test.nc", format="NETCDF4_CLASSIC")

    def test_amundsen_trajectory_int_parser_to_netcdf(self):
        """Test conversion of trajectory int files to xarray and netcdf files."""
        paths = glob(
            "tests/parsers_test_files/amundsen/*trajectory/**/*.int", recursive=True
        )
        for path in paths:
            if path.endswith("info.int"):
                continue
            ds = amundsen.int_format(path)
            ds.to_netcdf(f"{path}_test.nc", format="NETCDF4_CLASSIC")


class TestODFBIOParser:
    @pytest.mark.parametrize(
        "file", glob("tests/parsers_test_files/dfo/odf/bio/**/*.ODF", recursive=True)
    )
    def test_bio_odf_parser(self, file):
        """Test DFO BIO ODF Parser"""
        dfo.odf.bio_odf(file, config=None)

    @pytest.mark.parametrize(
        "file", glob("tests/parsers_test_files/dfo/odf/bio/**/*.ODF", recursive=True)
    )
    def test_bio_odf_parser_to_netcdf(self, file):
        """Test DFO BIO ODF Parser"""
        dfo.odf.bio_odf(file, config=None, output="netcdf")

    @pytest.mark.parametrize(
        "file", glob("tests/parsers_test_files/dfo/odf/bio/**/*.ODF", recursive=True)
    )
    def test_bio_odf_netcdf(self, file):
        """Test DFO BIO ODF Parser"""
        ds = dfo.odf.bio_odf(file, config=None)
        ds.to_netcdf(f"{file}_test.nc")


class TestODFMLIParser(object):
    @pytest.mark.parametrize(
        "file",
        glob(
            "tests/parsers_test_files/dfo/odf/mli/**/*.ODF_reference.nc", recursive=True
        ),
    )
    def test_mli_all_odf_parser(self, file):
        """Test DFO BIO ODF Parser"""
        dfo.odf.mli_odf(file, config=None)

    @pytest.mark.parametrize(
        "file",
        [
            file
            for datatype in ["MCM", "MCTD", "MMOB", "MTC", "MTG", "MTR", "TCTD"]
            for file in glob(
                f"tests/parsers_test_files/dfo/odf/mli/**/{datatype}*.ODF",
                recursive=True,
            )
        ],
    )
    def test_mli_odf_parser_timeseries(self, file):
        """Test DFO BIO ODF Parser"""
        dfo.odf.mli_odf(file, config=None)

    @pytest.mark.parametrize(
        "file",
        glob(
            "tests/parsers_test_files/dfo/odf/mli/**/TSG*.ODF",
            recursive=True,
        ),
    )
    def test_mli_odf_parser_trajectory(self, file):
        """Test DFO BIO ODF Parser"""
        dfo.odf.mli_odf(file, config=None)

    @pytest.mark.parametrize(
        "file",
        glob(
            "tests/parsers_test_files/dfo/odf/mli/**/MADCP*.ODF",
            recursive=True,
        ),
    )
    def test_mli_odf_parser_madcp(self, file):
        """Test DFO BIO ODF Parser"""
        dfo.odf.mli_odf(file)

    @pytest.mark.parametrize(
        "file",
        glob(
            "tests/parsers_test_files/dfo/odf/mli/**/PLNKG*.ODF",
            recursive=True,
        ),
    )
    def test_mli_odf_parser_plnkg(self, file):
        """Test DFO BIO ODF Parser"""
        dfo.odf.mli_odf(file)

    @pytest.mark.parametrize(
        "file",
        glob(
            "tests/parsers_test_files/dfo/odf/mli/**/*.ODF",
            recursive=True,
        ),
    )
    def test_mli_odf_netcdf(self, file):
        """Test DFO BIO ODF Parser"""
        ds = dfo.odf.mli_odf(file, config=None)
        ds.to_netcdf(f"{file}_test.nc")


class TestDFOpFiles:
    @pytest.mark.parametrize(
        "file",
        [
            file
            for file in glob(
                "tests/parsers_test_files/dfo/odf/p/**/*.p*",
                recursive=True,
            )
            if not file.endswith(".nc")
        ],
    )
    def test_dfo_nl_p(self, file):
        """Test DFO BIO ODF Parser"""
        dfo.p.parser(file)

    def test_ship_code_mapping(self):
        """Test ship code mapping"""
        response = dfo.p._get_ship_code_metadata(55)
        assert isinstance(response, dict)
        assert response["platform_name"] == "Discovery"

    def test_unknown_ship_code_mapping(self):
        """Test unknown ship code mapping"""
        response = dfo.p._get_ship_code_metadata(9999)
        assert isinstance(response, dict)
        assert "platform_name" not in response

    @pytest.mark.parametrize(
        "line",
        [
            "56001001  47 32.80 -052 35.20 2022-04-10 14:06 0176 S1460 001 V S27-01         1"
        ],
    )
    def test_p_file_metadata_parser_line1(self, line):
        response = dfo.p._parse_pfile_header_line1(line)
        assert isinstance(response, dict)

    @pytest.mark.parametrize(
        "line",
        [
            "56001001 002260  8.00 A 13 #PTCSMOFLHXAW-------            D 000 0001 0173 000 4"
        ],
    )
    def test_p_file_metadata_parser_line2(self, line):
        response = dfo.p._parse_pfile_header_line2(line)
        assert isinstance(response, dict)

    @pytest.mark.parametrize(
        "line",
        [
            "56001001 7 08 02    0999.1 003.8       08 01 18 10 01                          8"
        ],
    )
    def test_p_file_metadata_parser_line3(self, line):
        response = dfo.p._parse_pfile_header_line3(line)
        assert isinstance(response, dict)


class BlueElectricParsertest(unittest.TestCase):
    def test_blue_electric_csv_parser(self):
        paths = glob(
            "./tests/parsers_test_files/electric_blue/**/[!log_]*.csv", recursive=True
        )

        for path in paths:
            ds = electricblue.csv(path)
            ds.to_netcdf(path + "_test.nc")

    def test_blue_electric_log_csv_parser(self):
        paths = glob(
            "./tests/parsers_test_files/electric_blue/**/log*.csv", recursive=True
        )
        for path in paths:
            ds = electricblue.log_csv(path)
            ds.to_netcdf(path + "_test.nc")


class StarOddiParsertest(unittest.TestCase):
    def test_star_oddi_dat_parser(self):
        paths = glob("tests/parsers_test_files/star_oddi/**/*.DAT", recursive=True)
        for path in paths:
            ds = star_oddi.DAT(path)


@pytest.mark.parametrize(
    "reference_file",
    glob("tests/parsers_test_files/**/*_reference.nc", recursive=True),
)
def test_compare_test_to_reference_netcdf(reference_file):
    """Test DFO BIO ODF conversion to NetCDF vs reference files"""
    # Generate test bio odf netcdf files

    # Run Test conversion
    source_file = reference_file.replace("_reference.nc", "")
    test = utils.standardize_dataset(auto.file(source_file))

    # Load test file and reference file
    ref = xr.open_dataset(reference_file)
    difference_detected = compare_test_to_reference_netcdf(test, ref)
    assert (
        not difference_detected
    ), f"Converted file {source_file} is different than the reference: " + "\n".join(
        difference_detected
    )<|MERGE_RESOLUTION|>--- conflicted
+++ resolved
@@ -23,11 +23,8 @@
     sunburst,
     utils,
     van_essen_instruments,
-<<<<<<< HEAD
     auto,
     utils,
-=======
->>>>>>> fc445c48
 )
 
 logging.basicConfig(level=logging.DEBUG)
