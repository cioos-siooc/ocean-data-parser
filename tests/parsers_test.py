import logging
import os
import re
import unittest
import warnings
from glob import glob

import numpy as np
import pandas as pd
import xarray as xr

from ocean_data_parser.read import (
    amundsen,
    dfo,
    electricblue,
<<<<<<< HEAD
=======
    file,
>>>>>>> 6a7ceca8
    nmea,
    onset,
    pme,
    rbr,
    seabird,
    star_oddi,
    sunburst,
    van_essen_instruments,
)

logging.basicConfig(level=logging.DEBUG)
logger = logging.getLogger()


def compare_test_to_reference_netcdf(files):
    def standardize_attributes(value):
        if isinstance(value, str):
            value = value.strip()
            if re.match(
                r"\d\d\d\d-\d\d-\d\d(T|\s)\d\d:\d\d:\d\d(\.\d*){0,1}(Z|[+-]\d\d\:\d\d){0,1}$",
                value,
            ):
                value = pd.to_datetime(value)
        return value

    def standardize_dataset(ds):
        ds.attrs = {
            key: standardize_attributes(value) for key, value in ds.attrs.items()
        }
        for var in ds:
            ds[var].attrs = {
                key: standardize_attributes(value)
                for key, value in ds[var].attrs.items()
            }
        return ds

    def not_identical(ref, test):
        return (ref != test).any() if isinstance(ref, np.ndarray) else ref != test

    def ignore_from_attr(attr, expression, placeholder):
        """Replace expression in both reference and test files which are
        expected to be different."""
        ref.attrs[attr] = re.sub(expression, placeholder, ref.attrs[attr])
        test.attrs[attr] = re.sub(expression, placeholder, test.attrs[attr])

    for file in files:
        ref = xr.open_dataset(file)
        nc_file_test = file.replace("_reference.nc", "_test.nc")
        if not os.path.isfile(nc_file_test):
            raise RuntimeError(f"{nc_file_test} was not generated.")
        test = xr.open_dataset(nc_file_test)

        # Add placeholders to specific fields in attributes
        ignore_from_attr(
            "history",
            r"cioos_data_trasform.odf_transform V \d+\.\d+.\d+",
            "cioos_data_trasform.odf_transform V VERSION",
        )
        ignore_from_attr(
            "history", r"\d\d\d\d-\d\d-\d\dT\d\d:\d\d:\d\d\.*\d*Z", "TIMESTAMP"
        )
        ref.attrs["date_created"] = "TIMESTAMP"
        test.attrs["date_created"] = "TIMESTAMP"

        ref = standardize_dataset(ref)
        test = standardize_dataset(test)

        if not ref.identical(test):

            # Global attributes
            for key in ref.attrs.keys():
                if not_identical(ref.attrs[key], test.attrs.get(key)):
                    warnings.warn(
                        UserWarning(
                            f"Different Global attribute detected {key} -> REF {ref.attrs[key]} -> TEST {test.attrs.get(key)} changed"
                        )
                    )

            # new global attributes
            new_global_attributes = {
                att: value for att, value in test.attrs.items() if att not in ref.attrs
            }
            if new_global_attributes:
                warnings.warn(
                    UserWarning(
                        f"Extra attributes dectected that are not in the reference file: {new_global_attributes}"
                    )
                )
            # coordites
            if test.coords != ref.coords:
                warnings.warn(
                    UserWarning(
                        f"Coordinates are different between {ref.coords=} and {test.coords=}"
                    )
                )
            # Variables
            for var in ref:
                # Variable Attributes
                for key in ref[var].attrs.keys():
                    if not_identical(ref[var].attrs[key], test[var].attrs.get(key)):
                        warnings.warn(
                            UserWarning(
                                f"Variable attribute changed {key}[{var}].attrs ->"
                            )
                        )
                new_variable_attributes = {
                    att: value
                    for att, value in test[var].attrs.items()
                    if att not in ref[var].attrs
                }
                if new_variable_attributes:
                    warnings.warn(
                        UserWarning(
                            f"Extra variable attributes dectected that are not in the reference file: {var} -> {new_variable_attributes}"
                        )
                    )

                if test.coords != ref.coords:
                    continue

                # Values
                if not ref[var].identical(test[var]):
                    warnings.warn(
                        UserWarning(
                            f"Variable ds[{var}] is different from reference file"
                        )
                    )
            if test.coords != ref.coords:
                continue

            warnings.warn(
                UserWarning(
                    f"Converted file {nc_file_test} is different than the reference: {file}"
                )
            )


class PMEParserTests(unittest.TestCase):
    def test_txt_parser(self):
        paths = glob("tests/parsers_test_files/pme")
        pme.minidot_txts(paths)


class SeabirdParserTests(unittest.TestCase):
    def test_btl_parser(self):
        paths = glob("tests/parsers_test_files/seabird/*.btl")
        for path in paths:
            seabird.btl(path)

    def test_cnv_parser(self):
        paths = glob("tests/parsers_test_files/seabird/*.cnv")
        for path in paths:
            seabird.cnv(path)


class VanEssenParserTests(unittest.TestCase):
    def test_mon_parser(self):
        paths = glob("tests/parsers_test_files/van_essen_instruments/ctd_divers/*.MON")
        for path in paths:
            van_essen_instruments.mon(path)


class OnsetParserTests(unittest.TestCase):
    def test_csv_parser(self):
        paths = glob("tests/parsers_test_files/onset/**/*.csv")
        for path in paths:
            onset.csv(path)


class RBRParserTests(unittest.TestCase):
    def test_reng_parser(self):
        paths = glob("tests/parsers_test_files/rbr/*.txt")
        for path in paths:
            rbr.rtext(path)


class SunburstParserTests(unittest.TestCase):
    def test_sunburst_pCO2_parser(self):
        paths = glob("tests/parsers_test_files/sunburst/*pCO2*.txt")
        # Ignore note files
        paths = [path for path in paths if "_notes_" not in path]
        for path in paths:
            sunburst.superCO2(path)

    def test_sunburst_pCO2_notes_parser(self):
        paths = glob("tests/parsers_test_files/sunburst/*pCO2_notes*.txt")
        for path in paths:
            sunburst.superCO2_notes(path)


class NMEAParserTest(unittest.TestCase):
    def test_all_files_in_nmea(self):
        paths = glob("tests/parsers_test_files/nmea/*.*")
        for path in paths:
            nmea.file(path)


class AmundsenParserTests(unittest.TestCase):
    def test_amundsen_int_parser(self):
        """Test conversion of int files to xarray."""
        paths = glob("tests/parsers_test_files/amundsen/**/*.int", recursive=True)
        for path in paths:
            if path.endswith("info.int"):
                continue
            amundsen.int_format(path)

    def test_amundsen_int_parser_to_netcdf(self):
        """Test conversion of int files to xarray and netcdf files."""
        paths = glob("tests/parsers_test_files/amundsen/**/*.int", recursive=True)
        for path in paths:
            if path.endswith("info.int"):
                continue
            ds = amundsen.int_format(path)
            ds.to_netcdf(f"{path}_test.nc", format="NETCDF4_CLASSIC")

    def test_amundsen_trajectory_int_parser_to_netcdf(self):
        """Test conversion of trajectory int files to xarray and netcdf files."""
        paths = glob(
            "tests/parsers_test_files/amundsen/*trajectory/**/*.int", recursive=True
        )
        for path in paths:
            if path.endswith("info.int"):
                continue
            ds = amundsen.int_format(path)
            ds.to_netcdf(f"{path}_test.nc", format="NETCDF4_CLASSIC")


class ODFParsertest(unittest.TestCase):
    def test_bio_odf_parser(self):
        """Test DFO BIO ODF Parser"""
        paths = glob("tests/parsers_test_files/dfo/odf/bio/**/*.ODF", recursive=True)
        for path in paths:
            dfo.odf.bio_odf(path, config=None)

    def test_bio_odf_parser_to_netcdf(self):
        """Test DFO BIO ODF Parser"""
        paths = glob("tests/parsers_test_files/dfo/odf/bio/**/*.ODF", recursive=True)
        for path in paths:
            dfo.odf.bio_odf(path, config=None, output="netcdf")

    def test_mli_all_odf_parser(self):
        """Test DFO BIO ODF Parser"""
        paths = glob("tests/parsers_test_files/dfo/odf/mli/**/*.ODF", recursive=True)
        for path in paths:
            dfo.odf.mli_odf(path, config=None)

    def test_mli_odf_parser_timeseries(self):
        """Test DFO BIO ODF Parser"""
        datatypes = ["MCM", "MCTD", "MMOB", "MTC", "MTG", "MTR", "TCTD"]
        for datatype in datatypes:
            paths = glob(
                f"tests/parsers_test_files/dfo/odf/mli/**/{datatype}*.ODF",
                recursive=True,
            )
            for path in paths:
                dfo.odf.mli_odf(path, config=None)

    def test_mli_odf_parser_trajectory(self):
        """Test DFO BIO ODF Parser"""
        paths = glob(
            "tests/parsers_test_files/dfo/odf/mli/**/TSG*.ODF",
            recursive=True,
        )
        for path in paths:
            dfo.odf.mli_odf(path, config=None)

    def test_mli_odf_parser_madcp(self):
        """Test DFO BIO ODF Parser"""
        paths = glob(
            "tests/parsers_test_files/dfo/odf/mli/**/MADCP*.ODF", recursive=True
        )
        for path in paths:
            dfo.odf.mli_odf(path)

    def test_mli_odf_parser_plnkg(self):
        """Test DFO BIO ODF Parser"""
        paths = glob(
            "tests/parsers_test_files/dfo/odf/mli/**/PLNKG*.ODF", recursive=True
        )
        for path in paths:
            dfo.odf.mli_odf(path)

    def test_bio_odf_netcdf(self):
        """Test DFO BIO ODF Parser"""
        paths = glob("tests/parsers_test_files/dfo/odf/bio/**/*.ODF", recursive=True)
        for path in paths:
            ds = dfo.odf.bio_odf(path, config=None)
            ds.to_netcdf(f"{path}_test.nc")

    def test_mli_odf_netcdf(self):
        """Test DFO BIO ODF Parser"""
        paths = glob("tests/parsers_test_files/dfo/odf/mli/**/*.ODF", recursive=True)
        for path in paths:
            ds = dfo.odf.mli_odf(path, config=None)
            ds.to_netcdf(f"{path}_test.nc")

    def test_bio_odf_converted_netcdf_vs_references(self):
        """Test DFO BIO ODF conversion to NetCDF vs reference files"""
        # Generate test bio odf netcdf files
        self.test_bio_odf_netcdf()

        # Retriev the list of reference files
        ref_files = glob(
            "./tests/parsers_test_files/dfo/odf/bio/**/*.ODF_reference.nc",
            recursive=True,
        )
        compare_test_to_reference_netcdf(ref_files)


class BlueElectricParsertest(unittest.TestCase):
    def test_blue_electric_csv_parser(self):
        paths = glob(
            "./tests/parsers_test_files/electric_blue/**/[!log_]*.csv", recursive=True
        )

        for path in paths:
            ds = electricblue.csv(path)
            ds.to_netcdf(path + "_test.nc")

    def test_blue_electric_log_csv_parser(self):
        paths = glob(
            "./tests/parsers_test_files/electric_blue/**/log*.csv", recursive=True
        )
        for path in paths:
            ds = electricblue.log_csv(path)
            ds.to_netcdf(path + "_test.nc")


class StarOddiParsertest(unittest.TestCase):
    def test_star_oddi_dat_parser(self):
        paths = glob("tests/parsers_test_files/star_oddi/**/*.DAT", recursive=True)
        for path in paths:
            ds = star_oddi.DAT(path)<|MERGE_RESOLUTION|>--- conflicted
+++ resolved
@@ -13,10 +13,7 @@
     amundsen,
     dfo,
     electricblue,
-<<<<<<< HEAD
-=======
     file,
->>>>>>> 6a7ceca8
     nmea,
     onset,
     pme,
