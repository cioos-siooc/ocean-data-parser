--- conflicted
+++ resolved
@@ -52,13 +52,8 @@
           path: .cache
           restore-keys: |
             mkdocs-material-
-<<<<<<< HEAD
       - run: pip install . |
               pip install -r docs-requirements.txt
-              
-=======
-      - run: pip install mkdocs-material mkdocstrings[python] mkdocs-jupyter mkdocs-gen-files pandas mike mkdocs-simple-hooks tabulate mkdocs-click
->>>>>>> 91c749fd
       - run: |
           git config --global user.name "${GITHUB_ACTOR}"
           git config --global user.email "${GITHUB_ACTOR}@users.noreply.github.com"
